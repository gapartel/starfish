from itertools import product
from json import loads
from typing import Dict, List, Optional, Sequence, Union

import numpy as np
import pandas as pd
import xarray as xr

from starfish.expression_matrix.expression_matrix import ExpressionMatrix
from starfish.types import (
    Axes,
    Coordinates,
    DecodedSpots,
    Features,
    LOG,
    OverlapStrategy,
    SpotAttributes,
    STARFISH_EXTRAS_KEY
)
from starfish.util.dtype import preserve_float_range
from .overlap import (
    find_overlaps_of_xarrays,
    OVERLAP_STRATEGY_MAP,
)


class IntensityTable(xr.DataArray):
<<<<<<< HEAD
    """Container for spot/pixel features extracted from image data

    An IntensityTable is comprised of each feature's intensity across channels and imaging
    rounds, where features are typically spots or pixels. This forms an
    ``(n_feature, n_channel, n_round)`` tensor implemented as an :py:class:`xarray.DataArray`
    object. In addition to the basic :py:class:`xarray.DataArray` methods,
    IntensityTable implements:
=======
    """
    IntensityTable is a container for spot or pixel features extracted from
    image data. It is the primary output from starfish :py:class:`SpotFinder`
    methods.

    An IntensityTable records the numeric intensity of a set of features in each
    :code:`(round, channel)` tile in which the feature is identified.
    The :py:class:`IntensityTable` has shape
    :code:`(n_feature, n_channel, n_round)`.

    Some :py:class:`SpotFinder` methods identify a position and search for
    Gaussian blobs in a small radius, only recording intensities if they are
    found in a given tile. Other :py:class:SpotFinder: approaches
    find blobs in a max-projection and measure them everywhere. As a result,
    some IntensityTables will be dense, and others will contain :code:`np.nan`
    entries where no feature was detected.
>>>>>>> 0ab4ff18

    Examples
    --------
    Create an IntensityTable using the ``synthetic_intensities`` method::

        >>> from starfish.test.factories import SyntheticData
        >>> sd = SyntheticData(n_ch=3, n_round=4, n_codes=2)
        >>> codes = sd.codebook()
        >>> sd.intensities(codebook=codes)
        <xarray.IntensityTable (features: 2, c: 3, h: 4)>
        array([[[    0.,     0.,     0.,     0.],
                [    0.,     0.,  8022., 12412.],
                [11160.,  9546.,     0.,     0.]],

               [[    0.,     0.,     0.,     0.],
                [    0.,     0., 10506., 10830.],
                [11172., 12331.,     0.,     0.]]])
        Coordinates:
        * features   (features) MultiIndex
        - z          (features) int64 7 3
        - y          (features) int64 14 32
        - x          (features) int64 32 15
        - r          (features) float64 nan nan
        * c          (c) int64 0 1 2
        * h          (h) int64 0 1 2 3
          target     (features) object 08b1a822-a1b4-4e06-81ea-8a4bd2b004a9 ...

    """

    @staticmethod
    def _build_xarray_coords(
            spot_attributes: SpotAttributes,
            channel_values: Sequence[int],
            round_values: Sequence[int]
    ) -> Dict[str, np.ndarray]:
        """build coordinates for intensity-table"""
        coordinates = {
            k: (Features.AXIS, spot_attributes.data[k].values)
            for k in spot_attributes.data}
        coordinates.update({
            Features.AXIS: np.arange(len(spot_attributes.data)),
            Axes.CH.value: np.array(channel_values),
            Axes.ROUND.value: np.array(round_values),
        })
        return coordinates

    @classmethod
    def zeros(
            cls,
            spot_attributes: SpotAttributes,
            ch_values: Sequence[int],
            round_values: Sequence[int],
    ) -> "IntensityTable":
        """
        Create an empty intensity table with pre-set shape whose values are zero.

        Parameters
        ----------
        spot_attributes : SpotAttributes
            Table containing spot metadata. Must contain the values specified in Axes.X,
            Y, Z, and RADIUS.
        ch_values : Sequence[int]
            The possible values for the channel number, in the order that they are in the ImageStack
            5D tensor.
        round_values : Sequence[int]
            The possible values for the round number, in the order that they are in the ImageStack
            5D tensor.

        Returns
        -------
        IntensityTable :
            IntensityTable filled with zeros.

        """
        if not isinstance(spot_attributes, SpotAttributes):
            raise TypeError('parameter spot_attributes must be a starfish SpotAttributes object.')

        data = np.zeros((spot_attributes.data.shape[0], len(ch_values), len(round_values)))
        dims = (Features.AXIS, Axes.CH.value, Axes.ROUND.value)
        coords = cls._build_xarray_coords(
            spot_attributes, np.array(ch_values), round_values)

        intensity_table = cls(
            data=data, coords=coords, dims=dims,
        )

        return intensity_table

    @classmethod
    def from_spot_data(
            cls,
            intensities: Union[xr.DataArray, np.ndarray],
            spot_attributes: SpotAttributes,
            ch_values: Sequence[int],
            round_values: Sequence[int],
            *args, **kwargs) -> "IntensityTable":
        """
        Creates an IntensityTable from a :code:`(features, channel, round)`
        array and a :py:class:`~starfish.types._spot_attributes.SpotAttributes`
        object.

        Parameters
        ----------
        intensities : Union[xr.DataArray, np.ndarray]
            Intensity data.
        spot_attributes : SpotAttributes
            Table containing spot metadata. Must contain the values specified in Axes.X,
            Y, Z, and RADIUS.
        ch_values : Sequence[int]
            The possible values for the channel number, in the order that they are in the ImageStack
            5D tensor.
        round_values : Sequence[int]
            The possible values for the round number, in the order that they are in the ImageStack
        args :
            Additional arguments to pass to the xarray constructor.
        kwargs :
            Additional keyword arguments to pass to the xarray constructor.

        Returns
        -------
        IntensityTable :
            IntensityTable containing data from passed intensities, annotated by spot_attributes
        """

        if len(intensities.shape) != 3:
            raise ValueError(
                f'intensities must be a (features * ch * round) 3-d tensor. Provided intensities '
                f'shape ({intensities.shape}) is invalid.')

        if len(ch_values) != intensities.shape[1]:
            raise ValueError(
                f"The number of ch values ({len(ch_values)}) should be equal to intensities' "
                f"shape[1] ({intensities.shape[1]})."
            )

        if len(round_values) != intensities.shape[2]:
            raise ValueError(
                f"The number of round values ({len(ch_values)}) should be equal to intensities' "
                f"shape[2] ({intensities.shape[2]})."
            )

        if not isinstance(spot_attributes, SpotAttributes):
            raise TypeError('parameter spot_attributes must be a starfish SpotAttributes object.')

        coords = cls._build_xarray_coords(spot_attributes, ch_values, round_values)

        dims = (Features.AXIS, Axes.CH.value, Axes.ROUND.value)

        intensities = cls(intensities, coords, dims, *args, **kwargs)
        return intensities

    def get_log(self):
        """
        Deserialize and return a list of pipeline components that have been applied
        throughout a starfish session to create this :py:class:IntensityTable:.
        """

        if STARFISH_EXTRAS_KEY in self.attrs and LOG in self.attrs[STARFISH_EXTRAS_KEY]:
            return loads(self.attrs[STARFISH_EXTRAS_KEY])[LOG]
        else:
            raise RuntimeError('No log info found.')

    @property
    def has_physical_coords(self):
<<<<<<< HEAD
        """Return True if this IntensityTable stores physical coordinate information"""
=======
        """Returns True if this table's features have physical-space loci."""
>>>>>>> 0ab4ff18
        return Coordinates.X in self.coords and Coordinates.Y in self.coords

    def to_netcdf(self, filename: str) -> None:
        """
        Save an IntensityTable as a Netcdf File.

        Parameters
        ----------
        filename : str
            Name of Netcdf file.

        """
        super().to_netcdf(filename)

    def to_mermaid(self, filename: str) -> pd.DataFrame:
        """
        Writes a .csv.gz file in columnar format that is readable by MERMAID visualization
        software.

        To run MERMAID, follow the installation instructions for that repository and simply
        replace the data.csv.gz file with the output of this function.

        Parameters
        ----------
        filename : str
<<<<<<< HEAD
            name for compressed-gzipped MERMAID data file. Should end in .csv.gz
=======
            Name for compressed-gzipped MERMAID data file. Should end in '.csv.gz'.
>>>>>>> 0ab4ff18

        Notes
        --------
        More information on the `MERMAID format <https://github.com/JEFworks/MERmaid>`_

        """

        # verify the IntensityTable has been decoded
        if Features.TARGET not in self.coords.keys():
            raise RuntimeError(
                'IntensityTable must be decoded before it can be converted to MERMAID input.'
            )

        # construct the MERMAID dataframe. As MERMAID adds support for non-categorical variables,
        # additional columns can be added here
        df = self.to_features_dataframe()
        column_order = [
            Axes.X,
            Axes.Y,
            Features.TARGET,
            Features.TARGET,  # added twice to support simultaneous coding
        ]
        mermaid_data = df[column_order]

        # write to disk
        mermaid_data.to_csv(filename, compression='gzip', index=False)

    @classmethod
<<<<<<< HEAD
    def load(cls, filename: str) -> "IntensityTable":
        """
        load an IntensityTable from Netcdf
=======
    def open_netcdf(cls, filename: str) -> "IntensityTable":
        """
        Load an IntensityTable from Netcdf.
>>>>>>> 0ab4ff18

        Parameters
        ----------
        filename : str
            File to load.

        Returns
        -------
        IntensityTable

        """
        loaded = xr.open_dataarray(filename)
        intensity_table = cls(
            loaded.data,
            loaded.coords,
            loaded.dims,
            attrs=loaded.attrs,
        )
        return intensity_table

    @classmethod
    def synthetic_intensities(
            cls, codebook, num_z: int=12, height: int=50, width: int=40, n_spots=10,
            mean_fluor_per_spot=200, mean_photons_per_fluor=50
    ) -> "IntensityTable":
        """
<<<<<<< HEAD
        Create an IntensityTable containing synthetic spots with random locations
=======
        Creates an IntensityTable with synthetic spots, that correspond to valid
        codes in a provided codebook.
>>>>>>> 0ab4ff18

        Parameters
        ----------
        codebook : Codebook
            Starfish codebook object.
        num_z : int
            Number of z-planes to use when localizing spots.
        height : int
            y dimension of each synthetic plane.
        width : int
            x dimension of each synthetic plane.
        n_spots : int
            Number of spots to generate.
        mean_fluor_per_spot : int
            Mean number of fluorophores per spot.
        mean_photons_per_fluor : int
            Mean number of photons per fluorophore.

        Returns
        -------
        IntensityTable

        """

        # TODO nsofroniew: right now there is no jitter on x-y positions of the spots
        z = np.random.randint(0, num_z, size=n_spots)
        y = np.random.randint(0, height, size=n_spots)
        x = np.random.randint(0, width, size=n_spots)
        r = np.empty(n_spots)
        r.fill(np.nan)  # radius is a function of the point-spread gaussian size
        spot_attributes = SpotAttributes(
            pd.DataFrame(
                {Axes.ZPLANE.value: z,
                 Axes.Y.value: y,
                 Axes.X.value: x,
                 Features.SPOT_RADIUS: r}
            )
        )

        # empty data tensor
        data = np.zeros(shape=(n_spots, *codebook.shape[1:]))

        targets = np.random.choice(
            codebook.coords[Features.TARGET], size=n_spots, replace=True)
        expected_bright_locations = np.where(codebook.loc[targets])

        # create a binary matrix where "on" spots are 1
        data[expected_bright_locations] = 1

        # add physical properties of fluorescence
        data *= np.random.poisson(mean_photons_per_fluor, size=data.shape)
        data *= np.random.poisson(mean_fluor_per_spot, size=data.shape)

        # convert data to float for consistency with starfish
        data = preserve_float_range(data)
        assert 0 < data.max() <= 1

        intensities = cls.from_spot_data(
            data, spot_attributes, np.arange(data.shape[1]), np.arange(data.shape[2]))
        intensities[Features.TARGET] = (Features.AXIS, targets)

        return intensities

    @classmethod
    def from_image_stack(
            cls,
            image_stack,
            crop_x: int=0, crop_y: int=0, crop_z: int=0
    ) -> "IntensityTable":
        """
        Generate an IntensityTable from all the pixels in the ImageStack

        Parameters
        ----------
        crop_x : int
            Number of pixels to crop from both top and bottom of x.
        crop_y : int
            Number of pixels to crop from both top and bottom of y.
        crop_z : int
            Number of pixels to crop from both top and bottom of z.
        image_stack : ImageStack
            ImageStack containing pixels to be treated as intensities.

        Returns
        -------
        IntensityTable :
            IntensityTable containing one intensity per pixel (across channels and rounds).

        """

        # verify the image is large enough to crop
        assert crop_z * 2 < image_stack.shape['z']
        assert crop_y * 2 < image_stack.shape['y']
        assert crop_x * 2 < image_stack.shape['x']

        zmin = image_stack.axis_labels(Axes.ZPLANE)[crop_z]
        ymin = crop_y
        xmin = crop_x
        zmax = image_stack.axis_labels(Axes.ZPLANE)[-crop_z - 1]
        ymax = image_stack.shape['y'] - crop_y
        xmax = image_stack.shape['x'] - crop_x
        cropped_stack = image_stack.sel({Axes.ZPLANE: (zmin, zmax),
                                         Axes.Y: (ymin, ymax),
                                         Axes.X: (xmin, xmax)})

        data = cropped_stack.xarray.transpose(
            Axes.ZPLANE.value,
            Axes.Y.value,
            Axes.X.value,
            Axes.CH.value,
            Axes.ROUND.value,
        )

        # (pixels, ch, round)
        intensity_data = data.values.reshape(
            -1, image_stack.num_chs, image_stack.num_rounds)

        # IntensityTable pixel coordinates
        z = image_stack.axis_labels(Axes.ZPLANE)
        y = np.arange(ymin, ymax)
        x = np.arange(xmin, xmax)

        feature_attribute_data = pd.DataFrame(
            data=np.array(list(product(z, y, x))),
            columns=['z', 'y', 'x']
        )
        feature_attribute_data[Features.SPOT_RADIUS] = np.full(
            feature_attribute_data.shape[0], fill_value=0.5
        )

        pixel_coordinates = SpotAttributes(feature_attribute_data)

        return IntensityTable.from_spot_data(
            intensity_data,
            pixel_coordinates,
            image_stack.axis_labels(Axes.CH),
            image_stack.axis_labels(Axes.ROUND),
        )

    @staticmethod
<<<<<<< HEAD
    def process_overlaps(intensity_tables: List["IntensityTable"],
                         overlap_strategy: OverlapStrategy
                         ) -> List["IntensityTable"]:
=======
    def _process_overlaps(
        intensity_tables: List["IntensityTable"],
        overlap_strategy: OverlapStrategy
    ) -> List["IntensityTable"]:
>>>>>>> 0ab4ff18
        """
        Find the overlapping sections between IntensityTables and process them according
        to the given overlap strategy
        """
        overlap_pairs = find_overlaps_of_xarrays(intensity_tables)
        for indices in overlap_pairs:
            overlap_method = OVERLAP_STRATEGY_MAP[overlap_strategy]
            idx1, idx2 = indices
            # modify IntensityTables based on overlap strategy
            it1, it2 = overlap_method(intensity_tables[idx1], intensity_tables[idx2])
            # replace IntensityTables in list
            intensity_tables[idx1] = it1
            intensity_tables[idx2] = it2
        return intensity_tables

    @staticmethod
<<<<<<< HEAD
    def concatanate_intensity_tables(intensity_tables: List["IntensityTable"],
                                     overlap_strategy: Optional[OverlapStrategy] = None):
        """
        Takes a list of IntenistyTables and concatanates them according to the goven overlap
        strategy. If none is give just use :py:func:`xarray.concat`

        Parameters
        ----------
        intensity_tables : List["IntensityTable"]
            The list of IntensityTables to concat
        overlap_strategy : OverlapStrategy
            The strategy for handling physical overlaps between the tables

        Returns
        -------
        xr.DataArray :
            One combined DataArray
=======
    def concatenate_intensity_tables(
        intensity_tables: List["IntensityTable"],
        overlap_strategy: Optional[OverlapStrategy] = None
    ) -> "IntensityTable":
        """
        # TODO shanaxel42 doc me

        Parameters
        ----------
        intensity_tables: List[IntensityTable]
            List of IntensityTables to be combined.
        overlap_strategy


        Returns
        -------

>>>>>>> 0ab4ff18
        """
        if overlap_strategy:
            intensity_tables = IntensityTable._process_overlaps(
                intensity_tables, overlap_strategy
            )
        return xr.concat(intensity_tables, dim=Features.AXIS)

    def to_features_dataframe(self) -> pd.DataFrame:
        """
<<<<<<< HEAD
        Generates a dataframe of the underlying features multi-index.
=======
        Generates a dataframe of the underlying features metadata.
>>>>>>> 0ab4ff18
        This is guaranteed to contain the features x, y, z, and radius.

        Returns
        -------
        pd.DataFrame
        """
        return pd.DataFrame(dict(self[Features.AXIS].coords))

    def to_decoded_spots(self) -> DecodedSpots:
        """
        Generates a dataframe containing decoded spot information. Guaranteed to contain physical
        spot coordinates (z, y, x) and gene target. Does not contain pixel coordinates.
        """
        if Features.TARGET not in self.coords.keys():
            raise RuntimeError(
                "Intensities must be decoded before a DecodedSpots table can be produced.")
        df = self.to_features_dataframe()
        pixel_coordinates = pd.Index([Axes.X, Axes.Y, Axes.ZPLANE])
        df = df.drop(pixel_coordinates.intersection(df.columns), axis=1).drop(Features.AXIS, axis=1)
        return DecodedSpots(df)

    def to_expression_matrix(self) -> ExpressionMatrix:
        """
<<<<<<< HEAD
        Generates a cell x gene count matrix where each cell is annotated with spatial metadata
=======
        Generates a cell x gene count matrix where each cell is annotated with spatial metadata.
>>>>>>> 0ab4ff18

        Requires that spots in the IntensityTable have been assigned to cells.

        Returns
        -------
        ExpressionMatrix :
            cell x gene expression table
        """
        if Features.CELL_ID not in self.coords:
            raise KeyError("IntensityTable must have 'cell_id' assignments for each cell before "
                           "this function can be called. See starfish.TargetAssignment.Label.")
        grouped = self.to_features_dataframe().groupby([Features.CELL_ID, Features.TARGET])
        counts = grouped.count().iloc[:, 0].unstack().fillna(0)
        if self.has_physical_coords:
            grouped = self.to_features_dataframe().groupby([Features.CELL_ID])[[
                Axes.X, Axes.Y, Axes.ZPLANE, Coordinates.X, Coordinates.Y, Coordinates.Z]]
        else:
            grouped = self.to_features_dataframe().groupby([Features.CELL_ID])[[
                Axes.X, Axes.Y, Axes.ZPLANE]]
        min_ = grouped.min()
        max_ = grouped.max()
        coordinate_df = min_ + (max_ - min_) / 2
        metadata = {name: (Features.CELLS, data.values) for name, data in coordinate_df.items()}
        metadata[Features.AREA] = (Features.CELLS, np.full(counts.shape[0], fill_value=np.nan))
        # add genes to the metadata
        metadata.update({Features.GENES: counts.columns.values})
        metadata.update({Features.CELL_ID: (Features.CELLS, counts.index.values)})

        mat = ExpressionMatrix(
            data=counts.values,
            dims=(Features.CELLS, Features.GENES),
            coords=metadata,
            name='expression_matrix'
        )
<<<<<<< HEAD
        return mat

    def feature_trace_magnitudes(self) -> np.ndarray:
        """
        Return the magnitudes of each feature across rounds and channels

        Returns
        -------
        np.ndarray :
            vector of feature norms

        """
        feature_traces = self.stack(traces=(Axes.CH.value, Axes.ROUND.value))
        norm = np.linalg.norm(feature_traces.values, ord=2, axis=1)  # 2 = feature magnitudes

        return norm
=======
        return mat
>>>>>>> 0ab4ff18
<|MERGE_RESOLUTION|>--- conflicted
+++ resolved
@@ -25,15 +25,6 @@
 
 
 class IntensityTable(xr.DataArray):
-<<<<<<< HEAD
-    """Container for spot/pixel features extracted from image data
-
-    An IntensityTable is comprised of each feature's intensity across channels and imaging
-    rounds, where features are typically spots or pixels. This forms an
-    ``(n_feature, n_channel, n_round)`` tensor implemented as an :py:class:`xarray.DataArray`
-    object. In addition to the basic :py:class:`xarray.DataArray` methods,
-    IntensityTable implements:
-=======
     """
     IntensityTable is a container for spot or pixel features extracted from
     image data. It is the primary output from starfish :py:class:`SpotFinder`
@@ -50,7 +41,7 @@
     find blobs in a max-projection and measure them everywhere. As a result,
     some IntensityTables will be dense, and others will contain :code:`np.nan`
     entries where no feature was detected.
->>>>>>> 0ab4ff18
+
 
     Examples
     --------
@@ -215,11 +206,7 @@
 
     @property
     def has_physical_coords(self):
-<<<<<<< HEAD
-        """Return True if this IntensityTable stores physical coordinate information"""
-=======
         """Returns True if this table's features have physical-space loci."""
->>>>>>> 0ab4ff18
         return Coordinates.X in self.coords and Coordinates.Y in self.coords
 
     def to_netcdf(self, filename: str) -> None:
@@ -245,11 +232,7 @@
         Parameters
         ----------
         filename : str
-<<<<<<< HEAD
-            name for compressed-gzipped MERMAID data file. Should end in .csv.gz
-=======
             Name for compressed-gzipped MERMAID data file. Should end in '.csv.gz'.
->>>>>>> 0ab4ff18
 
         Notes
         --------
@@ -278,15 +261,9 @@
         mermaid_data.to_csv(filename, compression='gzip', index=False)
 
     @classmethod
-<<<<<<< HEAD
-    def load(cls, filename: str) -> "IntensityTable":
+    def open_netcdf(cls, filename: str) -> "IntensityTable":
         """
         load an IntensityTable from Netcdf
-=======
-    def open_netcdf(cls, filename: str) -> "IntensityTable":
-        """
-        Load an IntensityTable from Netcdf.
->>>>>>> 0ab4ff18
 
         Parameters
         ----------
@@ -313,12 +290,8 @@
             mean_fluor_per_spot=200, mean_photons_per_fluor=50
     ) -> "IntensityTable":
         """
-<<<<<<< HEAD
-        Create an IntensityTable containing synthetic spots with random locations
-=======
         Creates an IntensityTable with synthetic spots, that correspond to valid
         codes in a provided codebook.
->>>>>>> 0ab4ff18
 
         Parameters
         ----------
@@ -459,16 +432,10 @@
         )
 
     @staticmethod
-<<<<<<< HEAD
-    def process_overlaps(intensity_tables: List["IntensityTable"],
-                         overlap_strategy: OverlapStrategy
-                         ) -> List["IntensityTable"]:
-=======
     def _process_overlaps(
         intensity_tables: List["IntensityTable"],
         overlap_strategy: OverlapStrategy
     ) -> List["IntensityTable"]:
->>>>>>> 0ab4ff18
         """
         Find the overlapping sections between IntensityTables and process them according
         to the given overlap strategy
@@ -485,7 +452,6 @@
         return intensity_tables
 
     @staticmethod
-<<<<<<< HEAD
     def concatanate_intensity_tables(intensity_tables: List["IntensityTable"],
                                      overlap_strategy: Optional[OverlapStrategy] = None):
         """
@@ -503,25 +469,6 @@
         -------
         xr.DataArray :
             One combined DataArray
-=======
-    def concatenate_intensity_tables(
-        intensity_tables: List["IntensityTable"],
-        overlap_strategy: Optional[OverlapStrategy] = None
-    ) -> "IntensityTable":
-        """
-        # TODO shanaxel42 doc me
-
-        Parameters
-        ----------
-        intensity_tables: List[IntensityTable]
-            List of IntensityTables to be combined.
-        overlap_strategy
-
-
-        Returns
-        -------
-
->>>>>>> 0ab4ff18
         """
         if overlap_strategy:
             intensity_tables = IntensityTable._process_overlaps(
@@ -531,11 +478,7 @@
 
     def to_features_dataframe(self) -> pd.DataFrame:
         """
-<<<<<<< HEAD
         Generates a dataframe of the underlying features multi-index.
-=======
-        Generates a dataframe of the underlying features metadata.
->>>>>>> 0ab4ff18
         This is guaranteed to contain the features x, y, z, and radius.
 
         Returns
@@ -559,11 +502,7 @@
 
     def to_expression_matrix(self) -> ExpressionMatrix:
         """
-<<<<<<< HEAD
-        Generates a cell x gene count matrix where each cell is annotated with spatial metadata
-=======
         Generates a cell x gene count matrix where each cell is annotated with spatial metadata.
->>>>>>> 0ab4ff18
 
         Requires that spots in the IntensityTable have been assigned to cells.
 
@@ -598,7 +537,6 @@
             coords=metadata,
             name='expression_matrix'
         )
-<<<<<<< HEAD
         return mat
 
     def feature_trace_magnitudes(self) -> np.ndarray:
@@ -614,7 +552,4 @@
         feature_traces = self.stack(traces=(Axes.CH.value, Axes.ROUND.value))
         norm = np.linalg.norm(feature_traces.values, ord=2, axis=1)  # 2 = feature magnitudes
 
-        return norm
-=======
-        return mat
->>>>>>> 0ab4ff18
+        return norm